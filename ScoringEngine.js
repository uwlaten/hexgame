/**
 * @fileoverview Defines the ScoringEngine class, which processes game events
 * against a set of rules to update the player's score.
 */
import { AllRules, ScoringRule } from './ScoringRules.js';
import EventEmitter from './EventEmitter.js';

/**
 * The ScoringEngine is responsible for calculating score changes based on game events.
 * It listens for specific events (like a building being placed), evaluates them
 * against a list of registered scoring rules, and updates the player's score.
 */
export default class ScoringEngine {
  /**
   * Creates an instance of the ScoringEngine.
   * @param {import('./EventEmitter.js').default} eventEmitter The central event bus.
   * @param {import('./Player.js').default} player The player whose score will be managed.
   */
  constructor(eventEmitter, player) {
    this.eventEmitter = eventEmitter;
    this.player = player;
    /**
     * A list of scoring rule instances to evaluate against.
     * @type {import('./ScoringRules.js').ScoringRule[]}
     * @private
     */
    this.rules = [];
    this._registerCoreRules();

  }

  _registerCoreRules() {

    // Initialize the engine with the registered rules.
     for (const RuleClass of Object.values(AllRules)) {
      if (typeof RuleClass === 'function' && RuleClass !== ScoringRule && RuleClass.prototype instanceof ScoringRule) {
        this.addRule(new RuleClass());
      }
    }
  }

  /**
   * This is a data structure for reporting how a score was calculated.
   */
  static createScoreReport(breakdown) {
    const total = breakdown.reduce((sum, component) => sum + component.points, 0);
    return { total, breakdown };
  }
  /**
   * Registers a new scoring rule with the engine.
   * @param {import('./ScoringRules.js').ScoringRule} rule An instance of a class that extends ScoringRule.
   */
  addRule(rule) { this.rules.push(rule); }

  /**
   * Initializes the engine by subscribing to relevant game events.
   */
  init() {
    this.eventEmitter.on('BUILDING_PLACED', this._handleBuildingPlaced.bind(this));
  }

  /**
   * Calculates the potential score for placing a building on a given tile.
   * This method does not affect the player's actual score.
   * @param {string} buildingId The ID of the building from BuildingLibrary.
   * @param {import('./HexTile.js').default} tile The tile where the building would be placed.
   * @param {import('./Map.js').default} map The game map.
   * @param {object[]} [appliedTransformations=[]] Optional list of transformations for context-dependent scoring.
   * @returns {object} The calculated score report for the hypothetical placement.
   */
<<<<<<< HEAD
  static calculateScoreFor(buildingId, tile, map) {
    if (!tile) {
      throw new Error("calculateScoreFor called with a null tile.");
    }
=======
  static calculateScoreFor(buildingId, tile, map, appliedTransformations = []) {
>>>>>>> b79302f3
    // In this static version, we create a temporary ScoringEngine with the
    // registered rules, but without a player to update. We then use it to
    // evaluate the score. Note that a temporary event emitter is still
    // required, as it's a required parameter for the constructor. However,
    // no events will ever be emitted on it, as this method is purely
    // for calculation.
    const tempEngine = new ScoringEngine(new EventEmitter(), null);
    const breakdown = tempEngine._calculateScore(buildingId, tile, map, appliedTransformations);
    return ScoringEngine.createScoreReport(breakdown);
  }

  _calculateScore(buildingId, tile, map, appliedTransformations) {
    // Use flatMap to iterate over all rules, evaluate them (which returns an array of score components),
    // and flatten the resulting array of arrays into a single array.
    const allComponents = this.rules.flatMap(rule => rule.evaluate(tile, buildingId, map, appliedTransformations));

    // Filter out any components that have zero points to keep the final report clean.
    return allComponents.filter(component => component.points !== 0);
  }

  /**
   * Handles the BUILDING_PLACED event, calculates score changes, and updates the player.
   * @param {import('./HexTile.js').default} tile The tile where the building was placed.
   * @param {object[]} appliedTransformations The list of transformations that were applied.
   * @private
   */
  _handleBuildingPlaced(tile, appliedTransformations) {
    const buildingId = tile.contentType.type;
    const breakdown = this._calculateScore(buildingId, tile, tile.map, appliedTransformations);

    const scoreReport = ScoringEngine.createScoreReport(breakdown);

    this.player.score += scoreReport.total;
    this.eventEmitter.emit('SCORE_UPDATED', this.player.score);
  }

    /**
   * Initializes the engine by subscribing to relevant game events.
   */
  init() {
    // This will listen for a new, more specific event that we will create in the next step.
    this.eventEmitter.on('BUILDING_PLACED', this._handleBuildingPlaced.bind(this));
  }

}<|MERGE_RESOLUTION|>--- conflicted
+++ resolved
@@ -68,14 +68,7 @@
    * @param {object[]} [appliedTransformations=[]] Optional list of transformations for context-dependent scoring.
    * @returns {object} The calculated score report for the hypothetical placement.
    */
-<<<<<<< HEAD
-  static calculateScoreFor(buildingId, tile, map) {
-    if (!tile) {
-      throw new Error("calculateScoreFor called with a null tile.");
-    }
-=======
   static calculateScoreFor(buildingId, tile, map, appliedTransformations = []) {
->>>>>>> b79302f3
     // In this static version, we create a temporary ScoringEngine with the
     // registered rules, but without a player to update. We then use it to
     // evaluate the score. Note that a temporary event emitter is still
