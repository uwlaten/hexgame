/**
 * @fileoverview Defines the HexTile class, which represents a single
 * hexagonal tile on the game map.
 */
import { Building } from './Building.js';
<<<<<<< HEAD
=======
import { Resource } from './Resource.js';
import { ResourceLibrary } from './ResourceLibrary.js';
>>>>>>> b79302f3

/**
 * Represents a single tile in the game world.
 * Each tile has coordinates, a biome, and can optionally contain features
 * (like forests or hills) and content (like units or cities).
 */
export default class HexTile {
  /**
   * Creates an instance of a HexTile.
   * @param {number} x The horizontal coordinate of the tile.
   * @param {number} y The vertical coordinate of the tile.
   * @param {object} biome The biome object for this tile, from BiomeLibrary.
   * @param {object|null} [feature=null] A feature object on the tile, from FeatureLibrary. Defaults to null.
   * @param {Building|object|null} [initialContent=null] Any initial content on the tile (Building instance or Resource definition). Defaults to null.
   * @param {import('./Map.js').default} map The map object this tile belongs to.
   */
   constructor(x, y, biome, feature = null, initialContent = null, map = null) {
    /**
     * The horizontal position of the tile in the grid.
     * @type {number}
     */
    this.x = x;

    /**
     * The vertical position of the tile in the grid.
     * @type {number}
     */
    this.y = y;

    /**
     * The biome of the tile, determining its basic properties (e.g., movement cost).
     * @type {object}
     */
    this.biome = biome;

    /**
     * A geographical feature on the tile, which can modify its properties.
     * @type {object|null}
     */
    this.feature = feature;

    /**
     * The primary content occupying the tile, either a Building or Resource.
     * This should be managed via the setContent() method.
     * @type {Building|object|null}
     * @private
     */
    this.contentType = null;

    /**
     * A reference to the map object that contains this tile.
     * @type {import('./Map.js').default|null}
     */
    this.map = map; // Store the map reference

    this.setContent(initialContent);
  }

  /**
   * Sets the content of the tile, which can be a Building instance or a Resource object.
   * @param {Building|object|null} content The content to place on the tile.
   */
  setContent(content) {
    const isResourceDefinition = content && typeof content === 'object' && content.id;

    if (content === null || content instanceof Building || content instanceof Resource) {
      this.contentType = content;
    } else {
      console.error('Invalid content type. Must be a Building, a valid Resource from ResourceLibrary, or null.', content);
    }
  }

  /**
   * Clears any content from the tile.
   */
  clearContent() {
    this.contentType = null;
  }

  /**
   * Creates a deep copy of this tile.
   * This is crucial for hypothetical calculations without modifying the original game state.
   * @returns {HexTile} A new HexTile instance that is a copy of this one.
   */
  clone() {
    // The constructor handles all properties correctly, including setting the content.
    const clonedTile = new HexTile(this.x, this.y, this.biome, this.feature, null, this.map);
    if (this.contentType instanceof Building || this.contentType instanceof Resource) {
      clonedTile.setContent(this.contentType.clone());
    }
    return clonedTile;
  }
}<|MERGE_RESOLUTION|>--- conflicted
+++ resolved
@@ -3,11 +3,8 @@
  * hexagonal tile on the game map.
  */
 import { Building } from './Building.js';
-<<<<<<< HEAD
-=======
 import { Resource } from './Resource.js';
 import { ResourceLibrary } from './ResourceLibrary.js';
->>>>>>> b79302f3
 
 /**
  * Represents a single tile in the game world.
